package toolchain

import (
	"fmt"
	"os"
	"path/filepath"

	"sourcegraph.com/sourcegraph/srclib"
)

type AddOpt struct {
	// Force add a toolchain, overwriting any existing toolchains.
	Force bool
}

// Add creates a symlink in the SRCLIBPATH so that the toolchain in dir is
// available at the toolchainPath.
func Add(dir, toolchainPath string, opt *AddOpt) error {
	if opt == nil {
		opt = &AddOpt{}
	}
	if !opt.Force {
		if _, err := Lookup(toolchainPath); err == nil {
			return fmt.Errorf("a toolchain already exists at toolchain path %q", toolchainPath)
		} else if !os.IsNotExist(err) {
			return err
		}
	}

	absDir, err := filepath.Abs(dir)
	if err != nil {
		return err
	}

<<<<<<< HEAD
	targetDir := filepath.Join(srclib.PathEntries()[0], toolchainPath)
=======
	srclibpathEntry := filepath.SplitList(srclib.Path)[0]
	targetDir := filepath.Join(srclibpathEntry, toolchainPath)
>>>>>>> fafb5e2a

	if err := os.MkdirAll(filepath.Dir(targetDir), 0700); err != nil {
		return err
	}

	if !opt.Force {
		return os.Symlink(absDir, targetDir)
	}
	// Force install the toolchain by removing the directory if
	// the symlink fails, and then try the symlink again.
	if err := os.Symlink(absDir, targetDir); err != nil {
		if err := os.RemoveAll(targetDir); err != nil {
			return err
		}
		return os.Symlink(absDir, targetDir)
	}
	return nil
}<|MERGE_RESOLUTION|>--- conflicted
+++ resolved
@@ -32,12 +32,8 @@
 		return err
 	}
 
-<<<<<<< HEAD
-	targetDir := filepath.Join(srclib.PathEntries()[0], toolchainPath)
-=======
 	srclibpathEntry := filepath.SplitList(srclib.Path)[0]
 	targetDir := filepath.Join(srclibpathEntry, toolchainPath)
->>>>>>> fafb5e2a
 
 	if err := os.MkdirAll(filepath.Dir(targetDir), 0700); err != nil {
 		return err
