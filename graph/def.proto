--- conflicted
+++ resolved
@@ -87,11 +87,7 @@
     // Data contains additional language- and toolchain-specific information
     // about the def. Data is used to construct function signatures,
     // import/require statements, language-specific type descriptions, etc.
-<<<<<<< HEAD
-    bytes Data = 10 [(gogoproto.customtype) = "sourcegraph.com/sqs/pbtypes.RawMessage", (gogoproto.jsontag) = "Data,omitempty"];
-=======
     bytes Data = 10 [(gogoproto.casttype) = "sourcegraph.com/sqs/pbtypes.RawMessage", (gogoproto.jsontag) = "Data,omitempty"];
->>>>>>> 0896c8f0
 
     // Docs are docstrings for this Def. This field is not set in the
     // Defs produced by graphers; they should emit docs in the
